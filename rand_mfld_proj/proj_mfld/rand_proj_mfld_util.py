# -*- coding: utf-8 -*-
# =============================================================================
# Created on Fri Jan 12 17:24:12 2018
#
# @author: Subhy
#
# Module: rand_proj_mfld_util
# =============================================================================
"""
Utilities for calculation of distribution of maximum distortion of Gaussian
random manifolds under random projections, low memory version
"""
from typing import Dict, Optional, Sequence, List, Tuple
from numbers import Real
from math import floor
import numpy as np
from ..proj import intra_cell as ic
from ..mfld import gauss_mfld as gm
from ..iter_tricks import dcontext
from ..larray import larray


def endval(param_dict: Dict[str, larray],
           param: str) -> Dict[str, larray]:
    """Replace elements of array in dictionary with its last element.
    """
    new_param_dict = param_dict.copy()
    new_param_dict[param] = param_dict[param][-1:]
    return new_param_dict


def gmean(data: Sequence[Real]) -> float:
    """Geometric mean of a sequence of numbers
    """
    return np.prod(data)**(1./len(data))


# =============================================================================
# %%* region indexing
# =============================================================================


def pairs(vec: larray, other: Optional[larray] = None) -> larray:
    """pairs of elements

    Parameters
    ----------
    vec : larray, (M,)
        Vector of elements for first member of pair.
    other : Optional[larray], (N,)
        Vector of elements for second member of pair.
        If None (default), `other` = `vec`, and only distinct unordered pairs
        are returned.

    Returns
    -------
    pairs : larray, (2,MN) or (2,M(M-1)/2)
        Pairs of elements from `vec` and `other`, or both from `vec`.
    """
    if other is None:
        pairs = np.stack(np.broadcast_arrays(*np.ix_(vec, vec)))
        ind1, ind2 = np.tril_indices(vec.size, -1)
        return pairs[:, ind1, ind2]
    return np.stack(np.broadcast_arrays(*np.ix_(vec, other))).reshape((2, -1))


def region_indices(shape: Sequence[int],
                   mfld_frac: float,
                   random: bool = False) -> List[larray]:
    """
    Indices of points corresponding to the central region of the manifold.
    Smaller `mfld_frac` is guaranteed to return a subset of larger `mfld_frac`.

    Parameters
    ----------
    shape
        tuple of number of points along each dimension (max(K),)
    mfld_frac
        fraction of manifold to keep

    Returns
    -------
    lin_inds
        set of indices of points on manifold, restricted to
        K-d central region, (#(K),)((fL)^K)
    """
    ranges = ()
    midranges = ()
    for siz in shape:
        # how many elements to remove?
        remove = floor((1. - mfld_frac)*siz)
        if random:
            # how many of those to remove from start?
            removestart = np.random.randint(remove + 1)
            # which point to use for lower K?
            mid = np.random.randint(siz)
        else:
            # how many of those to remove from start?
            removestart = remove // 2
            # which point to use for lower K?
            mid = siz // 2
        # slice for region in eack dimension
        ranges += (np.arange(removestart, siz + removestart - remove),)
        # slice for point in each dimension, needed for lower K
        midranges += (np.array([mid]),)
    all_ranges = [ranges[:k] + midranges[k:] for k in range(1, len(shape) + 1)]
    # indices of region in after ravel
    lin_inds = [np.ravel_multi_index(np.ix_(*range_k), shape).ravel()
                for range_k in all_ranges]
    return lin_inds


# =============================================================================
# %%* generate projection
# =============================================================================


def project_mfld(mfld_bundle: Tuple[larray, larray],
                 proj_dim: int,
                 num_samp: int) -> (larray, List[larray]):
    """Project manifold and gauss_map

    Parameters
    ----------
    mfld-bundle
        Tuple: (mfld, gmap)
    mfld[st...,i]
        phi_i(x[s],y[t],...),  (L,N),
        matrix of points on manifold as row vectors,
        i.e. flattened over intrinsic location indices
    gmap[st...,A,i]
        e_A^i(x[s,t...])., (L,K,N),
        orthonormal basis for tangent space,
        e_(A=0)^i must be parallel to d(phi^i)/dx^(a=0)
    proj_dim
        M, dimensionalities of projected space (#(M),)
    num_samp
        S, # samples of projectors for empirical distribution

    Returns
    -------
    proj_mfld[q,st...,i]
        phi_i(x[s],y[t],...),  (S,L,M),
        projected manifolds, first index is sample #
    proj_gmap[k][q,st...,A,i]
        tuple of e_A^i(x[s],y[t],...),  (K,)(S,L,K,M),
        tuple members: gauss map of projected manifolds, 1sts index is sample #
    """
    K, N = mfld_bundle[1].shape[-2:]
    with dcontext('Projections'):
        # sample projectors, (S,N,max(M))
<<<<<<< HEAD
        projs = ic.make_basis(N, proj_dim, num_samp)
=======
        projs = ic.make_basis(num_samp, mfld.shape[-1], proj_dim)
>>>>>>> b4f66ded
    with dcontext('Projecting'):
        # projected manifold for each sampled proj, (S,Lx*Ly...,max(M))
        proj_mflds = mfld_bundle[0] @ projs
        # projected manifold for each sampled proj, (S,Lx*Ly...,K,max(M))
        proj_gmap = mfld_bundle[1] @ projs[:, None]
        # gauss map of projected mfold for each proj, (#K,)(S,L,K,max(M))
        pgmap = [proj_gmap[:, :, :k+1] for k in range(K)]
    return proj_mflds, pgmap


# =============================================================================
# %%* distortion calculations
# =============================================================================


def distortion_gmap(proj_gmap: Sequence[larray], N: int) -> larray:
    """
    Max distortion of all tangent vectors

    Parameters
    ----------
    proj_gmap[k][q,st...,A,i]
        list of e_A^i(x[s],y[t],...),  (#(K),)(S,L,K,M),
        list members: gauss map of projected manifolds, 1sts index is sample #

    Returns
    -------
    epsilon = max distortion of all chords (#(K),#(V),S)
    """
    M = proj_gmap[-1].shape[-1]

    # tangent space/projection angles, (#(K),)(S,L,K)
    cossq = [gm.mat_field_svals(v) for v in proj_gmap]
    # tangent space distortions, (#(K),)(S,L)
    gdistn = [np.abs(np.sqrt(c * N / M) - 1).max(axis=-1) for c in cossq]
    return gdistn<|MERGE_RESOLUTION|>--- conflicted
+++ resolved
@@ -149,11 +149,7 @@
     K, N = mfld_bundle[1].shape[-2:]
     with dcontext('Projections'):
         # sample projectors, (S,N,max(M))
-<<<<<<< HEAD
-        projs = ic.make_basis(N, proj_dim, num_samp)
-=======
-        projs = ic.make_basis(num_samp, mfld.shape[-1], proj_dim)
->>>>>>> b4f66ded
+        projs = ic.make_basis(num_samp, N, proj_dim)
     with dcontext('Projecting'):
         # projected manifold for each sampled proj, (S,Lx*Ly...,max(M))
         proj_mflds = mfld_bundle[0] @ projs
